#
# Copyright (C) 2018 Pico Technology Ltd. See LICENSE file for terms.
#
from __future__ import division
import numpy as np
import ctypes
from picosdk.constants import PICO_STATUS, PICO_STATUS_LOOKUP


class PicoSDKCtypesError(Exception):
    pass


def adc2mV(bufferADC, range, maxADC):
    """ 
        adc2mc(
                c_short_Array           bufferADC
                int                     range
                c_int32                 maxADC
                )
               
        Takes a buffer of raw adc count values and converts it into millivolts
    """

    channelInputRanges = [10, 20, 50, 100, 200, 500, 1000, 2000, 5000, 10000, 20000, 50000, 100000, 200000]
    vRange = channelInputRanges[range]
    bufferV = [(x * vRange) / maxADC.value for x in bufferADC]

    return bufferV

def mV2adc(volts, range, maxADC):
    """
        mV2adc(
                float                   volts
                int                     range
                c_int32                 maxADC
                )
        Takes a voltage value and converts it into adc counts
    """
    channelInputRanges = [10, 20, 50, 100, 200, 500, 1000, 2000, 5000, 10000, 20000, 50000, 100000, 200000]
    vRange = channelInputRanges[range]
    adcValue = round((volts * maxADC.value)/vRange)

    return adcValue



<<<<<<< HEAD
def splitMSODataPort0(cmaxSamples, bufferMax):
    """
        splitMSODataPort0(
                        c_int32         cmaxSamples
                        c_int16 array   bufferMax
                        )
    """
    # Makes an array for each digital channel
    bufferMaxBinaryD0 = np.chararray((cmaxSamples.value, 1))
    bufferMaxBinaryD1 = np.chararray((cmaxSamples.value, 1))
    bufferMaxBinaryD2 = np.chararray((cmaxSamples.value, 1))
    bufferMaxBinaryD3 = np.chararray((cmaxSamples.value, 1))
    bufferMaxBinaryD4 = np.chararray((cmaxSamples.value, 1))
    bufferMaxBinaryD7 = np.chararray((cmaxSamples.value, 1))
    bufferMaxBinaryD5 = np.chararray((cmaxSamples.value, 1))
    bufferMaxBinaryD6 = np.chararray((cmaxSamples.value, 1))
    
    # Changes the data from int type to a binary type and then separates the data for each digital channel
    for i in range(0, cmaxSamples.value):
        MSOData = bufferMax[i]
        binaryMSOData = bin(MSOData)
        binaryMSOData = binaryMSOData[2:]
        binaryMSOData=binaryMSOData.zfill(8)
        bufferMaxBinaryD0[i] = binaryMSOData[7]
        bufferMaxBinaryD1[i] = binaryMSOData[6]
        bufferMaxBinaryD2[i] = binaryMSOData[5]
        bufferMaxBinaryD3[i] = binaryMSOData[4]
        bufferMaxBinaryD4[i] = binaryMSOData[3]
        bufferMaxBinaryD5[i] = binaryMSOData[2]
        bufferMaxBinaryD6[i] = binaryMSOData[1]
        bufferMaxBinaryD7[i] = binaryMSOData[0]

    return bufferMaxBinaryD0, bufferMaxBinaryD1, bufferMaxBinaryD2, bufferMaxBinaryD3, bufferMaxBinaryD4, bufferMaxBinaryD5, bufferMaxBinaryD6, bufferMaxBinaryD7

def splitMSODataPort1(cmaxSamples, bufferMax):
=======
def splitMSOData(dataLength, data):
>>>>>>> 5e0135f9
    """
    This method converts an array of values for a ditial port into the binary equivalent, splitting the bits by
    digital channel.

    Returns a set of 8 variables, each of which corresponds to the binary data values over time of the different
    digital channels from the lowest significant bit to the most significant bit. For PORT0 this will be in the order
    (D0, D1, D2, ... D7) and for PORT1 this will be (D8, D9, D10, ... D15).

        splitMSOData(
                        c_int32         dataLength
                        c_int16 array   data
                        )
    """
    # Makes an array for each digital channel
    binaryBufferD0 = np.chararray((dataLength.value, 1))
    binaryBufferD1 = np.chararray((dataLength.value, 1))
    binaryBufferD2 = np.chararray((dataLength.value, 1))
    binaryBufferD3 = np.chararray((dataLength.value, 1))
    binaryBufferD4 = np.chararray((dataLength.value, 1))
    binaryBufferD7 = np.chararray((dataLength.value, 1))
    binaryBufferD5 = np.chararray((dataLength.value, 1))
    binaryBufferD6 = np.chararray((dataLength.value, 1))
    
    # Changes the data from int type to a binary type and then separates the data for each digital channel
<<<<<<< HEAD
    for i in range(0, cmaxSamples.value):
        MSOData = bufferMax[i]
        binaryMSOData = bin(MSOData)
        binaryMSOData = binaryMSOData[2:]
        binaryMSOData=binaryMSOData.zfill(8)
        bufferMaxBinaryD8[i] = binaryMSOData[7]
        bufferMaxBinaryD9[i] = binaryMSOData[6]
        bufferMaxBinaryD10[i] = binaryMSOData[5]
        bufferMaxBinaryD11[i] = binaryMSOData[4]
        bufferMaxBinaryD12[i] = binaryMSOData[3]
        bufferMaxBinaryD13[i] = binaryMSOData[2]
        bufferMaxBinaryD14[i] = binaryMSOData[1]
        bufferMaxBinaryD15[i] = binaryMSOData[0]

    return bufferMaxBinaryD8, bufferMaxBinaryD9, bufferMaxBinaryD10, bufferMaxBinaryD11, bufferMaxBinaryD12, bufferMaxBinaryD13, bufferMaxBinaryD14, bufferMaxBinaryD15

def splitMSOData(cmaxSamples, data):
    """
    # This implementation will work on either channel in the same way as the Port1 and Port2 methods above.
        splitMSOData(
                        c_int32         cmaxSamples
=======
    for i in range(0, dataLength.value):
        MSOData = data[i]
        binaryMSOData = bin(MSOData)
        binaryMSOData = binaryMSOData[2:]
        binaryMSOData = binaryMSOData.zfill(8)
        binaryBufferD0[i] = binaryMSOData[7]
        binaryBufferD1[i] = binaryMSOData[6]
        binaryBufferD2[i] = binaryMSOData[5]
        binaryBufferD3[i] = binaryMSOData[4]
        binaryBufferD4[i] = binaryMSOData[3]
        binaryBufferD5[i] = binaryMSOData[2]
        binaryBufferD6[i] = binaryMSOData[1]
        binaryBufferD7[i] = binaryMSOData[0]

    return binaryBufferD0, \
           binaryBufferD1, \
           binaryBufferD2, \
           binaryBufferD3, \
           binaryBufferD4, \
           binaryBufferD5, \
           binaryBufferD6, \
           binaryBufferD7


def splitMSODataFast(dataLength, data):
    """
    # This implementation will work on either channel in the same way as the splitMSOData method above, albeit in a
    more efficient manner.

    Returns a tuple of 8 arrays, each of which is the values over time of a different digital channel.
    The tuple contains the channels in order (D7, D6, D5, ... D0) or equivalently (D15, D14, D13, ... D8).

        splitMSODataFast(
                        c_int32         dataLength
>>>>>>> 5e0135f9
                        c_int16 array   data
                        )
    """
    # Makes an array for each digital channel
    bufferBinaryDj = (
<<<<<<< HEAD
        np.chararray((cmaxSamples.value, 1)),
        np.chararray((cmaxSamples.value, 1)),
        np.chararray((cmaxSamples.value, 1)),
        np.chararray((cmaxSamples.value, 1)),
        np.chararray((cmaxSamples.value, 1)),
        np.chararray((cmaxSamples.value, 1)),
        np.chararray((cmaxSamples.value, 1)),
        np.chararray((cmaxSamples.value, 1)),
    )
    # Splits out the individual bits from the port into the binary values for each channel/pin.
    for i in range(cmaxSamples.value):
        for j in range(7):
            bufferBinaryDj[j][i] = 1 if (data[i] & 1 << (7-j)) else 0

    return bufferBinaryDj
=======
        np.chararray(dataLength.value),
        np.chararray(dataLength.value),
        np.chararray(dataLength.value),
        np.chararray(dataLength.value),
        np.chararray(dataLength.value),
        np.chararray(dataLength.value),
        np.chararray(dataLength.value),
        np.chararray(dataLength.value),
    )
    # Splits out the individual bits from the port into the binary values for each digital channel/pin.
    for i in range(dataLength.value):
        for j in range(8):
            bufferBinaryDj[j][i] = 1 if (data[i] & (1 << (7-j))) else 0

    return bufferBinaryDj

>>>>>>> 5e0135f9

def assert_pico_ok(status):
    """
        assert_pico_ok(
                        status
                       )
    """
    # checks for PICO_OK status return
    if status != PICO_STATUS['PICO_OK']:
        raise PicoSDKCtypesError("PicoSDK returned '{}'".format(PICO_STATUS_LOOKUP[status]))


def assert_pico2000_ok(status):
    """
        assert_pico_ok(
                        status
                       )
    """
    # checks for PICO_OK status return
    if status > 0:
        errorCheck = True
    else:
        errorCheck = False
        raise PicoSDKCtypesError("Unsuccessful API call")<|MERGE_RESOLUTION|>--- conflicted
+++ resolved
@@ -45,45 +45,7 @@
 
 
 
-<<<<<<< HEAD
-def splitMSODataPort0(cmaxSamples, bufferMax):
-    """
-        splitMSODataPort0(
-                        c_int32         cmaxSamples
-                        c_int16 array   bufferMax
-                        )
-    """
-    # Makes an array for each digital channel
-    bufferMaxBinaryD0 = np.chararray((cmaxSamples.value, 1))
-    bufferMaxBinaryD1 = np.chararray((cmaxSamples.value, 1))
-    bufferMaxBinaryD2 = np.chararray((cmaxSamples.value, 1))
-    bufferMaxBinaryD3 = np.chararray((cmaxSamples.value, 1))
-    bufferMaxBinaryD4 = np.chararray((cmaxSamples.value, 1))
-    bufferMaxBinaryD7 = np.chararray((cmaxSamples.value, 1))
-    bufferMaxBinaryD5 = np.chararray((cmaxSamples.value, 1))
-    bufferMaxBinaryD6 = np.chararray((cmaxSamples.value, 1))
-    
-    # Changes the data from int type to a binary type and then separates the data for each digital channel
-    for i in range(0, cmaxSamples.value):
-        MSOData = bufferMax[i]
-        binaryMSOData = bin(MSOData)
-        binaryMSOData = binaryMSOData[2:]
-        binaryMSOData=binaryMSOData.zfill(8)
-        bufferMaxBinaryD0[i] = binaryMSOData[7]
-        bufferMaxBinaryD1[i] = binaryMSOData[6]
-        bufferMaxBinaryD2[i] = binaryMSOData[5]
-        bufferMaxBinaryD3[i] = binaryMSOData[4]
-        bufferMaxBinaryD4[i] = binaryMSOData[3]
-        bufferMaxBinaryD5[i] = binaryMSOData[2]
-        bufferMaxBinaryD6[i] = binaryMSOData[1]
-        bufferMaxBinaryD7[i] = binaryMSOData[0]
-
-    return bufferMaxBinaryD0, bufferMaxBinaryD1, bufferMaxBinaryD2, bufferMaxBinaryD3, bufferMaxBinaryD4, bufferMaxBinaryD5, bufferMaxBinaryD6, bufferMaxBinaryD7
-
-def splitMSODataPort1(cmaxSamples, bufferMax):
-=======
 def splitMSOData(dataLength, data):
->>>>>>> 5e0135f9
     """
     This method converts an array of values for a ditial port into the binary equivalent, splitting the bits by
     digital channel.
@@ -108,29 +70,6 @@
     binaryBufferD6 = np.chararray((dataLength.value, 1))
     
     # Changes the data from int type to a binary type and then separates the data for each digital channel
-<<<<<<< HEAD
-    for i in range(0, cmaxSamples.value):
-        MSOData = bufferMax[i]
-        binaryMSOData = bin(MSOData)
-        binaryMSOData = binaryMSOData[2:]
-        binaryMSOData=binaryMSOData.zfill(8)
-        bufferMaxBinaryD8[i] = binaryMSOData[7]
-        bufferMaxBinaryD9[i] = binaryMSOData[6]
-        bufferMaxBinaryD10[i] = binaryMSOData[5]
-        bufferMaxBinaryD11[i] = binaryMSOData[4]
-        bufferMaxBinaryD12[i] = binaryMSOData[3]
-        bufferMaxBinaryD13[i] = binaryMSOData[2]
-        bufferMaxBinaryD14[i] = binaryMSOData[1]
-        bufferMaxBinaryD15[i] = binaryMSOData[0]
-
-    return bufferMaxBinaryD8, bufferMaxBinaryD9, bufferMaxBinaryD10, bufferMaxBinaryD11, bufferMaxBinaryD12, bufferMaxBinaryD13, bufferMaxBinaryD14, bufferMaxBinaryD15
-
-def splitMSOData(cmaxSamples, data):
-    """
-    # This implementation will work on either channel in the same way as the Port1 and Port2 methods above.
-        splitMSOData(
-                        c_int32         cmaxSamples
-=======
     for i in range(0, dataLength.value):
         MSOData = data[i]
         binaryMSOData = bin(MSOData)
@@ -165,29 +104,11 @@
 
         splitMSODataFast(
                         c_int32         dataLength
->>>>>>> 5e0135f9
                         c_int16 array   data
                         )
     """
     # Makes an array for each digital channel
     bufferBinaryDj = (
-<<<<<<< HEAD
-        np.chararray((cmaxSamples.value, 1)),
-        np.chararray((cmaxSamples.value, 1)),
-        np.chararray((cmaxSamples.value, 1)),
-        np.chararray((cmaxSamples.value, 1)),
-        np.chararray((cmaxSamples.value, 1)),
-        np.chararray((cmaxSamples.value, 1)),
-        np.chararray((cmaxSamples.value, 1)),
-        np.chararray((cmaxSamples.value, 1)),
-    )
-    # Splits out the individual bits from the port into the binary values for each channel/pin.
-    for i in range(cmaxSamples.value):
-        for j in range(7):
-            bufferBinaryDj[j][i] = 1 if (data[i] & 1 << (7-j)) else 0
-
-    return bufferBinaryDj
-=======
         np.chararray(dataLength.value),
         np.chararray(dataLength.value),
         np.chararray(dataLength.value),
@@ -204,7 +125,6 @@
 
     return bufferBinaryDj
 
->>>>>>> 5e0135f9
 
 def assert_pico_ok(status):
     """
